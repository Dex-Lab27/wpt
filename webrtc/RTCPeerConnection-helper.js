--- conflicted
+++ resolved
@@ -230,7 +230,6 @@
   }
 }
 
-<<<<<<< HEAD
 function waitForConnectionStateChangeWithTimeout(t, pc, wantedStates, timeout) {
   return new Promise((resolve, reject) => {
     if (wantedStates.includes(pc.connectionState)) {
@@ -243,12 +242,12 @@
     });
     t.step_timeout(reject, timeout);
   });
-=======
+}
+
 async function waitForIceGatheringState(pc, wantedStates) {
   while (!wantedStates.includes(pc.iceGatheringState)) {
     await waitUntilEvent(pc, 'icegatheringstatechange');
   }
->>>>>>> c4c8dfd2
 }
 
 // Resolves when RTP packets have been received.
