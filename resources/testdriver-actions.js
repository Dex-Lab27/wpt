(function() {
  let sourceNameIdx = 0;

  /**
   * Builder for creating a sequence of actions
   * The default tick duration is set to 16ms, which is one frame time based on
   * 60Hz display.
   */
  function Actions(defaultTickDuration=16) {
    this.sourceTypes = new Map([["key", KeySource],
                                ["pointer", PointerSource],
                                ["wheel", WheelSource],
                                ["none", GeneralSource]]);
    this.sources = new Map();
    this.sourceOrder = [];
    for (let sourceType of this.sourceTypes.keys()) {
      this.sources.set(sourceType, new Map());
    }
    this.currentSources = new Map();
    for (let sourceType of this.sourceTypes.keys()) {
      this.currentSources.set(sourceType, null);
    }
    this.createSource("none");
    this.tickIdx = 0;
    this.defaultTickDuration = defaultTickDuration;
  }

  Actions.prototype = {
    ButtonType: {
      LEFT: 0,
      MIDDLE: 1,
      RIGHT: 2,
      BACK: 3,
      FORWARD: 4,
    },

    /**
     * Generate the action sequence suitable for passing to
     * test_driver.action_sequence
     *
     * @returns {Array} Array of WebDriver-compatible actions sequences
     */
    serialize: function() {
      let actions = [];
      for (let [sourceType, sourceName] of this.sourceOrder) {
        let source = this.sources.get(sourceType).get(sourceName);
        let serialized = source.serialize(this.tickIdx + 1, this.defaultTickDuration);
        if (serialized) {
          serialized.id = sourceName;
          actions.push(serialized);
        }
      }
      return actions;
    },

    /**
     * Generate and send the action sequence
     *
     * @returns {Promise} fulfilled after the sequence is executed,
     *                    rejected if any actions fail.
     */
    send: function() {
      let actions;
      try {
        actions = this.serialize();
      } catch(e) {
        return Promise.reject(e);
      }
      return test_driver.action_sequence(actions);
    },

    /**
     * Get the action source with a particular source type and name.
     * If no name is passed, a new source with the given type is
     * created.
     *
     * @param {String} type - Source type ('none', 'key', 'pointer', or 'wheel')
     * @param {String?} name - Name of the source
     * @returns {Source} Source object for that source.
     */
    getSource: function(type, name) {
      if (!this.sources.has(type)) {
        throw new Error(`${type} is not a valid action type`);
      }
      if (name === null || name === undefined) {
        name = this.currentSources.get(type);
      }
      if (name === null || name === undefined) {
        return this.createSource(type, null);
      }
      return this.sources.get(type).get(name);
    },

    setSource: function(type, name) {
      if (!this.sources.has(type)) {
        throw new Error(`${type} is not a valid action type`);
      }
      if (!this.sources.get(type).has(name)) {
        throw new Error(`${name} is not a valid source for ${type}`);
      }
      this.currentSources.set(type, name);
      return this;
    },

    /**
     * Add a new key input source with the given name
     *
     * @param {String} name - Name of the key source
     * @param {Bool} set - Set source as the default key source
     * @returns {Actions}
     */
    addKeyboard: function(name, set=true) {
      this.createSource("key", name);
      if (set) {
        this.setKeyboard(name);
      }
      return this;
    },

    /**
     * Set the current default key source
     *
     * @param {String} name - Name of the key source
     * @returns {Actions}
     */
    setKeyboard: function(name) {
      this.setSource("key", name);
      return this;
    },

    /**
     * Add a new pointer input source with the given name
     *
     * @param {String} type - Name of the pointer source
     * @param {String} pointerType - Type of pointing device
     * @param {Bool} set - Set source as the default pointer source
     * @returns {Actions}
     */
    addPointer: function(name, pointerType="mouse", set=true) {
      this.createSource("pointer", name, {pointerType: pointerType});
      if (set) {
        this.setPointer(name);
      }
      return this;
    },

    /**
     * Set the current default pointer source
     *
     * @param {String} name - Name of the pointer source
     * @returns {Actions}
     */
    setPointer: function(name) {
      this.setSource("pointer", name);
      return this;
    },

    /**
     * Add a new wheel input source with the given name
     *
     * @param {String} type - Name of the wheel source
     * @param {Bool} set - Set source as the default wheel source
     * @returns {Actions}
     */
    addWheel: function(name, set=true) {
      this.createSource("wheel", name);
      if (set) {
        this.setWheel(name);
      }
      return this;
    },

    /**
     * Set the current default wheel source
     *
     * @param {String} name - Name of the wheel source
     * @returns {Actions}
     */
    setWheel: function(name) {
      this.setSource("wheel", name);
      return this;
    },

    createSource: function(type, name, parameters={}) {
      if (!this.sources.has(type)) {
        throw new Error(`${type} is not a valid action type`);
      }
      let sourceNames = new Set();
      for (let [_, name] of this.sourceOrder) {
        sourceNames.add(name);
      }
      if (!name) {
        do {
          name = "" + sourceNameIdx++;
        } while (sourceNames.has(name))
      } else {
        if (sourceNames.has(name)) {
          throw new Error(`Alreay have a source of type ${type} named ${name}.`);
        }
      }
      this.sources.get(type).set(name, new (this.sourceTypes.get(type))(parameters));
      this.currentSources.set(type, name);
      this.sourceOrder.push([type, name]);
      return this.sources.get(type).get(name);
    },

    /**
     * Insert a new actions tick
     *
     * @param {Number?} duration - Minimum length of the tick in ms.
     * @returns {Actions}
     */
    addTick: function(duration) {
      this.tickIdx += 1;
      if (duration) {
        this.pause(duration);
      }
      return this;
    },

    /**
     * Add a pause to the current tick
     *
     * @param {Number?} duration - Minimum length of the tick in ms.
     * @param {String} sourceType - source type
     * @param {String?} sourceName - Named key, pointer or wheel source to use
     *                               or null for the default key, pointer or
     *                               wheel source
     * @returns {Actions}
     */
    pause: function(duration=0, sourceType="none", {sourceName=null}={}) {
      if (sourceType=="none")
        this.getSource("none").addPause(this, duration);
      else
        this.getSource(sourceType, sourceName).addPause(this, duration);
      return this;
    },

    /**
     * Create a keyDown event for the current default key source
     *
     * @param {String} key - Key to press
     * @param {String?} sourceName - Named key source to use or null for the default key source
     * @returns {Actions}
     */
    keyDown: function(key, {sourceName=null}={}) {
      let source = this.getSource("key", sourceName);
      source.keyDown(this, key);
      return this;
    },

    /**
     * Create a keyDown event for the current default key source
     *
     * @param {String} key - Key to release
     * @param {String?} sourceName - Named key source to use or null for the default key source
     * @returns {Actions}
     */
    keyUp: function(key, {sourceName=null}={}) {
      let source = this.getSource("key", sourceName);
      source.keyUp(this, key);
      return this;
    },

    /**
     * Create a pointerDown event for the current default pointer source
     *
     * @param {String} button - Button to press
     * @param {String?} sourceName - Named pointer source to use or null for the default
     *                               pointer source
     * @returns {Actions}
     */
    pointerDown: function({button=this.ButtonType.LEFT, sourceName=null}={}) {
      let source = this.getSource("pointer", sourceName);
      source.pointerDown(this, button);
      return this;
    },

    /**
     * Create a pointerUp event for the current default pointer source
     *
     * @param {String} button - Button to release
     * @param {String?} sourceName - Named pointer source to use or null for the default pointer
     *                               source
     * @returns {Actions}
     */
    pointerUp: function({button=this.ButtonType.LEFT, sourceName=null}={}) {
      let source = this.getSource("pointer", sourceName);
      source.pointerUp(this, button);
      return this;
    },

    /**
     * Create a move event for the current default pointer source
     *
     * @param {Number} x - Destination x coordinate
     * @param {Number} y - Destination y coordinate
     * @param {String|Element} origin - Origin of the coordinate system.
     *                                  Either "pointer", "viewport" or an Element
     * @param {Number?} duration - Time in ms for the move
     * @param {String?} sourceName - Named pointer source to use or null for the default pointer
     *                               source
     * @returns {Actions}
     */
    pointerMove: function(x, y,
                          {origin="viewport", duration, sourceName=null}={}) {
      let source = this.getSource("pointer", sourceName);
      source.pointerMove(this, x, y, duration, origin);
      return this;
    },

    /**
     * Create a scroll event for the current default wheel source
     *
     * @param {Number} x - mouse cursor x coordinate
     * @param {Number} y - mouse cursor y coordinate
     * @param {Number} deltaX - scroll delta value along the x-axis in pixels
     * @param {Number} deltaY - scroll delta value along the y-axis in pixels
     * @param {String|Element} origin - Origin of the coordinate system.
     *                                  Either "viewport" or an Element
<<<<<<< HEAD
     * @param {Number?} duration - Time in ms for the move
=======
     * @param {Number?} duration - Time in ms for the scroll
>>>>>>> bbbf9eff
     * @param {String?} sourceName - Named wheel source to use or null for the
     *                               default wheel source
     * @returns {Actions}
     */
    scroll: function(x, y, deltaX, deltaY,
                     {origin="viewport", duration, sourceName=null}={}) {
      let source = this.getSource("wheel", sourceName);
      source.scroll(this, x, y, deltaX, deltaY, duration, origin);
      return this;
    },
  };

  function GeneralSource() {
    this.actions = new Map();
  }

  GeneralSource.prototype = {
    serialize: function(tickCount, defaultTickDuration) {
      let actions = [];
      let data = {"type": "none", "actions": actions};
      for (let i=0; i<tickCount; i++) {
        if (this.actions.has(i)) {
          actions.push(this.actions.get(i));
        } else {
          actions.push({"type": "pause", duration: defaultTickDuration});
        }
      }
      return data;
    },

    addPause: function(actions, duration) {
      let tick = actions.tickIdx;
      if (this.actions.has(tick)) {
        throw new Error(`Already have a pause action for the current tick`);
      }
      this.actions.set(tick, {type: "pause", duration: duration});
    },
  };

  function KeySource() {
    this.actions = new Map();
  }

  KeySource.prototype = {
    serialize: function(tickCount) {
      if (!this.actions.size) {
        return undefined;
      }
      let actions = [];
      let data = {"type": "key", "actions": actions};
      for (let i=0; i<tickCount; i++) {
        if (this.actions.has(i)) {
          actions.push(this.actions.get(i));
        } else {
          actions.push({"type": "pause"});
        }
      }
      return data;
    },

    keyDown: function(actions, key) {
      let tick = actions.tickIdx;
      if (this.actions.has(tick)) {
        tick = actions.addTick().tickIdx;
      }
      this.actions.set(tick, {type: "keyDown", value: key});
    },

    keyUp: function(actions, key) {
      let tick = actions.tickIdx;
      if (this.actions.has(tick)) {
        tick = actions.addTick().tickIdx;
      }
      this.actions.set(tick, {type: "keyUp", value: key});
    },

    addPause: function(actions, duration) {
      let tick = actions.tickIdx;
      if (this.actions.has(tick)) {
        tick = actions.addTick().tickIdx;
      }
      this.actions.set(tick, {type: "pause", duration: duration});
    },
  };

  function PointerSource(parameters={pointerType: "mouse"}) {
    let pointerType = parameters.pointerType || "mouse";
    if (!["mouse", "pen", "touch"].includes(pointerType)) {
      throw new Error(`Invalid pointerType ${pointerType}`);
    }
    this.type = pointerType;
    this.actions = new Map();
  }

  PointerSource.prototype = {
    serialize: function(tickCount) {
      if (!this.actions.size) {
        return undefined;
      }
      let actions = [];
      let data = {"type": "pointer", "actions": actions, "parameters": {"pointerType": this.type}};
      for (let i=0; i<tickCount; i++) {
        if (this.actions.has(i)) {
          actions.push(this.actions.get(i));
        } else {
          actions.push({"type": "pause"});
        }
      }
      return data;
    },

    pointerDown: function(actions, button) {
      let tick = actions.tickIdx;
      if (this.actions.has(tick)) {
        tick = actions.addTick().tickIdx;
      }
      this.actions.set(tick, {type: "pointerDown", button});
    },

    pointerUp: function(actions, button) {
      let tick = actions.tickIdx;
      if (this.actions.has(tick)) {
        tick = actions.addTick().tickIdx;
      }
      this.actions.set(tick, {type: "pointerUp", button});
    },

    pointerMove: function(actions, x, y, duration, origin) {
      let tick = actions.tickIdx;
      if (this.actions.has(tick)) {
        tick = actions.addTick().tickIdx;
      }
      this.actions.set(tick, {type: "pointerMove", x, y, origin});
      if (duration) {
        this.actions.get(tick).duration = duration;
      }
    },

    addPause: function(actions, duration) {
      let tick = actions.tickIdx;
      if (this.actions.has(tick)) {
        tick = actions.addTick().tickIdx;
      }
      this.actions.set(tick, {type: "pause", duration: duration});
    },
  };

  function WheelSource() {
    this.actions = new Map();
  }

  WheelSource.prototype = {
    serialize: function(tickCount) {
      if (!this.actions.size) {
        return undefined;
      }
      let actions = [];
      let data = {"type": "wheel", "actions": actions};
      for (let i=0; i<tickCount; i++) {
        if (this.actions.has(i)) {
          actions.push(this.actions.get(i));
        } else {
          actions.push({"type": "pause"});
        }
      }
      return data;
    },

    scroll: function(actions, x, y, deltaX, deltaY, duration, origin) {
      let tick = actions.tickIdx;
      if (this.actions.has(tick)) {
        tick = actions.addTick().tickIdx;
      }
      this.actions.set(tick, {type: "scroll", x, y, deltaX, deltaY, origin});
      if (duration) {
        this.actions.get(tick).duration = duration;
      }
    },

    addPause: function(actions, duration) {
      let tick = actions.tickIdx;
      if (this.actions.has(tick)) {
        tick = actions.addTick().tickIdx;
      }
      this.actions.set(tick, {type: "pause", duration: duration});
    },
  };

  test_driver.Actions = Actions;
})();<|MERGE_RESOLUTION|>--- conflicted
+++ resolved
@@ -318,11 +318,7 @@
      * @param {Number} deltaY - scroll delta value along the y-axis in pixels
      * @param {String|Element} origin - Origin of the coordinate system.
      *                                  Either "viewport" or an Element
-<<<<<<< HEAD
-     * @param {Number?} duration - Time in ms for the move
-=======
      * @param {Number?} duration - Time in ms for the scroll
->>>>>>> bbbf9eff
      * @param {String?} sourceName - Named wheel source to use or null for the
      *                               default wheel source
      * @returns {Actions}
